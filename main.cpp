--- conflicted
+++ resolved
@@ -96,14 +96,8 @@
 }
 
 int main (int, char**) {
-<<<<<<< HEAD
   Eigen::Vector3d ray_start(0,0,0);
   Eigen::Vector3d ray_end(3,2,2);
-=======
-
-  Eigen::Vector3d ray_start(0.5,0.5,0.5);
-  Eigen::Vector3d ray_end(-1.5,0.5,0.5);
->>>>>>> 1b0de0e8
   std::cout << "Voxel size: " << _bin_size << std::endl;
   std::cout << "Starting position: " << ray_start.transpose() << std::endl;
   std::cout << "Ending position: " << ray_end.transpose() << std::endl;
